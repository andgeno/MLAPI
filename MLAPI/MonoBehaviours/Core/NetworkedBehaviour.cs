﻿using System;
using System.Collections.Generic;
using UnityEngine;
using System.Reflection;
using System.Linq;
using MLAPI.Data;
using System.IO;
using System.Text;
using MLAPI.Components;
using MLAPI.Configuration;
using MLAPI.Internal;
using MLAPI.Logging;
using MLAPI.NetworkedVar;
using MLAPI.Serialization;

namespace MLAPI
{
    /// <summary>
    /// The base class to override to write networked code. Inherits MonoBehaviour
    /// </summary>
    public abstract partial class NetworkedBehaviour : MonoBehaviour
    {
        /// <summary>
        /// Gets if the object is the the personal clients player object
        /// </summary>
        [Obsolete("Use IsLocalPlayer instead", false)]
        public bool isLocalPlayer => IsLocalPlayer;
        /// <summary>
        /// Gets if the object is the the personal clients player object
        /// </summary>
        public bool IsLocalPlayer => NetworkedObject.IsLocalPlayer;
        /// <summary>
        /// Gets if the object is owned by the local player or if the object is the local player object
        /// </summary>
        [Obsolete("Use IsOwner instead", false)]
        public bool isOwner => IsOwner;
        /// <summary>
        /// Gets if the object is owned by the local player or if the object is the local player object
        /// </summary>
        public bool IsOwner => NetworkedObject.IsOwner;
        /// <summary>
        /// Gets if we are executing as server
        /// </summary>
        [Obsolete("Use IsServer instead", false)]
        protected bool isServer => IsServer;
        /// <summary>
        /// Gets if we are executing as server
        /// </summary>
        protected bool IsServer => IsRunning && NetworkingManager.Singleton.IsServer;
        /// <summary>
        /// Gets if we are executing as client
        /// </summary>
        [Obsolete("Use IsClient instead")]
        protected bool isClient => IsClient;
        /// <summary>
        /// Gets if we are executing as client
        /// </summary>
        protected bool IsClient => IsRunning && NetworkingManager.Singleton.IsClient;
        /// <summary>
        /// Gets if we are executing as Host, I.E Server and Client
        /// </summary>
        [Obsolete("Use IsHost instead", false)]
        protected bool isHost => IsHost;
        /// <summary>
        /// Gets if we are executing as Host, I.E Server and Client
        /// </summary>
        protected bool IsHost => IsRunning && NetworkingManager.Singleton.IsHost;
        private bool IsRunning => NetworkingManager.Singleton != null && NetworkingManager.Singleton.IsListening;
        /// <summary>
        /// Gets wheter or not the object has a owner
        /// </summary>
        [Obsolete("Use IsOwnedByServer instead", false)]
		public bool isOwnedByServer => IsOwnedByServer;
        /// <summary>
        /// Gets wheter or not the object has a owner
        /// </summary>
        public bool IsOwnedByServer => NetworkedObject.IsOwnedByServer;
        /// <summary>
        /// Contains the sender of the currently executing RPC. Useful for the convenience RPC methods
        /// </summary>
        protected ulong ExecutingRpcSender { get; private set; }
        /// <summary>
        /// Gets the NetworkedObject that owns this NetworkedBehaviour instance
        /// </summary>
        [Obsolete("Use NetworkedObject instead", false)]
        public NetworkedObject networkedObject => NetworkedObject;
        /// <summary>
        /// Gets the NetworkedObject that owns this NetworkedBehaviour instance
        /// </summary>
        public NetworkedObject NetworkedObject
        {
            get
            {
                if (_networkedObject == null)
                {
                    _networkedObject = GetComponentInParent<NetworkedObject>();
                }
                return _networkedObject;
            }
        }

        private NetworkedObject _networkedObject = null;
        /// <summary>
        /// Gets the NetworkId of the NetworkedObject that owns the NetworkedBehaviour instance
        /// </summary>
        [Obsolete("Use NetworkId instead", false)]
        public ulong networkId => NetworkId;
        /// <summary>
        /// Gets the NetworkId of the NetworkedObject that owns the NetworkedBehaviour instance
        /// </summary>
        public ulong NetworkId => NetworkedObject.NetworkId;
        /// <summary>
        /// Gets the clientId that owns the NetworkedObject
        /// </summary>
        public ulong OwnerClientId => NetworkedObject.OwnerClientId;

        private void OnEnable()
        {
            if (_networkedObject == null)
                _networkedObject = GetComponentInParent<NetworkedObject>();

            NetworkedObject.NetworkedBehaviours.Add(this);
            OnEnabled();
        }

        private void OnDisable()
        {
            OnDisabled();
        }

        private void OnDestroy()
        {
            NetworkedObject.NetworkedBehaviours.Remove(this); // O(n)
            CachedClientRpcs.Remove(this);
            CachedServerRpcs.Remove(this);
            OnDestroyed();
        }

        internal bool networkedStartInvoked = false;
        /// <summary>
        /// Gets called when message handlers are ready to be registered and the networking is setup
        /// </summary>
        public virtual void NetworkStart()
        {

        }

        /// <summary>
        /// Gets called when message handlers are ready to be registered and the networking is setup. Provides a Payload if it was provided
        /// </summary>
        /// <param name="stream">The stream containing the spawn payload</param>
        public virtual void NetworkStart(Stream stream)
        {
            NetworkStart();
        }

        internal void InternalNetworkStart()
        {
            CacheAttributes();
            WarnUnityReflectionMethodUse();
            NetworkedVarInit();
        }

        private void WarnUnityReflectionMethodUse()
        {
            MethodInfo[] methods = GetType().GetMethods(BindingFlags.Instance | BindingFlags.Public | BindingFlags.NonPublic | BindingFlags.Instance);
            for (int i = 0; i < methods.Length; i++)
            {
                if (methods[i].Name == "OnDestroy")
                {
                    throw new Exception("The method \"OnDestroy\" is not allowed to be defined in classes that inherit NetworkedBehaviour. Please override the \"OnDestroyed\" method instead");
                }
                else if (methods[i].Name == "OnDisable")
                {
                    throw new Exception("The method \"OnDisable\" is not allowed to be defined in classes that inherit NetworkedBehaviour. Please override the \"OnDisabled\" method instead");
                }
                else if (methods[i].Name == "OnEnable")
                {
                    throw new Exception("The method \"OnEnable\" is not allowed to be defined in classes that inherit NetworkedBehaviour. Please override the \"OnEnable\" method instead");
                }
            }
        }

        /// <summary>
        /// Invoked when the object is Disabled
        /// </summary>
        public virtual void OnDisabled()
        {

        }

        /// <summary>
        /// Invoked when the object is Destroyed
        /// </summary>
        public virtual void OnDestroyed()
        {

        }

        /// <summary>
        /// Invoked when the object is Enabled
        /// </summary>
        public virtual void OnEnabled()
        {

        }

        /// <summary>                                                                               
        /// Gets called when SyncedVars gets updated                                                
        /// </summary>                                                                              
        public virtual void OnSyncVarUpdate()
        {                                                                                                  
            
        }                                                                                                  
        /// <summary>                                                                                      
        /// Gets called when the local client gains ownership of this object                               
        /// </summary>                                                                                     
        public virtual void OnGainedOwnership()                                                            
        {                                                                                                 
            
        }                                                                                                  
        /// <summary>
        /// Gets called when we loose ownership of this object
        /// </summary>
        public virtual void OnLostOwnership()
        {

        }

        /// <summary>
        /// Gets behaviourId for this NetworkedBehaviour on this NetworkedObject
        /// </summary>
        /// <returns>The behaviourId for the current NetworkedBehaviour</returns>
        public ushort GetBehaviourId()
        {
            return NetworkedObject.GetOrderIndex(this);
        }

        /// <summary>
        /// Returns a the NetworkedBehaviour with a given behaviourId for the current networkedObject
        /// </summary>
        /// <param name="id">The behaviourId to return</param>
        /// <returns>Returns NetworkedBehaviour with given behaviourId</returns>
        protected NetworkedBehaviour GetBehaviour(ushort id)
        {
            return NetworkedObject.GetBehaviourAtOrderIndex(id);
        }

        #region NetworkedVar

        private bool networkedVarInit = false;
        private readonly List<HashSet<int>> channelMappedVarIndexes = new List<HashSet<int>>();
        private readonly List<string> channelsForVarGroups = new List<string>();
        internal readonly List<INetworkedVar> networkedVarFields = new List<INetworkedVar>();
        private static readonly Dictionary<Type, FieldInfo[]> fieldTypes = new Dictionary<Type, FieldInfo[]>();

        
        private static FieldInfo[] GetFieldInfoForType(Type type)
        {
            if (!fieldTypes.ContainsKey(type))
                fieldTypes.Add(type, GetFieldInfoForTypeRecursive(type));
            
            return fieldTypes[type];
        }
        
        
        private static FieldInfo[] GetFieldInfoForTypeRecursive(Type type, List<FieldInfo> list = null) 
        {
            if (list == null) 
            {
                list = new List<FieldInfo>();
                list.AddRange(type.GetFields(BindingFlags.Public | BindingFlags.NonPublic | BindingFlags.Instance));
            }
            else
            {
                list.AddRange(type.GetFields(BindingFlags.NonPublic | BindingFlags.Instance));
            }

            if (type.BaseType != null && type.BaseType != typeof(NetworkedBehaviour))
            {
                return GetFieldInfoForTypeRecursive(type.BaseType, list);
            }
            else
            {
                return list.OrderBy(x => x.Name).ToArray();
            }
        }

        internal void NetworkedVarInit()
        {
            if (networkedVarInit)
                return;
            networkedVarInit = true;

            FieldInfo[] sortedFields = GetFieldInfoForType(GetType());
            for (int i = 0; i < sortedFields.Length; i++)
            {
                Type fieldType = sortedFields[i].FieldType;
                if (fieldType.HasInterface(typeof(INetworkedVar)))
                {
                    INetworkedVar instance = (INetworkedVar)sortedFields[i].GetValue(this);
                    if (instance == null)
                    {
                        instance = (INetworkedVar)Activator.CreateInstance(fieldType, true);
                        sortedFields[i].SetValue(this, instance);
                    }
                    
                    instance.SetNetworkedBehaviour(this);
                    networkedVarFields.Add(instance);
                }
            }

            //Create index map for channels
            Dictionary<string, int> firstLevelIndex = new Dictionary<string, int>();
            int secondLevelCounter = 0;
            for (int i = 0; i < networkedVarFields.Count; i++)
            {
                string channel = networkedVarFields[i].GetChannel(); //Cache this here. Some developers are stupid. You don't know what shit they will do in their methods
                if (!firstLevelIndex.ContainsKey(channel))
                {
                    firstLevelIndex.Add(channel, secondLevelCounter);
                    channelsForVarGroups.Add(channel);
                    secondLevelCounter++;
                }
                if (firstLevelIndex[channel] >= channelMappedVarIndexes.Count)
                    channelMappedVarIndexes.Add(new HashSet<int>());
                channelMappedVarIndexes[firstLevelIndex[channel]].Add(i);
            }
        }
        
        private readonly List<int> networkedVarIndexesToReset = new List<int>();
        private readonly HashSet<int> networkedVarIndexesToResetSet = new HashSet<int>();
        internal void NetworkedVarUpdate()
        {
            if (!networkedVarInit)
                NetworkedVarInit();

            if (!CouldHaveDirtyVars()) 
                return;

            networkedVarIndexesToReset.Clear();
            networkedVarIndexesToResetSet.Clear();
            
            for (int i = 0; i < (IsServer ? NetworkingManager.Singleton.ConnectedClientsList.Count : 1); i++)
            {
                // Do this check here to prevent doing all the expensive dirty checks
                if (!IsServer || this.NetworkedObject.observers.Contains(NetworkingManager.Singleton.ConnectedClientsList[i].ClientId))
                {
                    //This iterates over every "channel group".
                    for (int j = 0; j < channelMappedVarIndexes.Count; j++)
                    {
                        using (PooledBitStream stream = PooledBitStream.Get())
                        {
                            using (PooledBitWriter writer = PooledBitWriter.Get(stream))
                            {
                                writer.WriteUInt64Packed(NetworkId);
                                writer.WriteUInt16Packed(NetworkedObject.GetOrderIndex(this));

<<<<<<< HEAD
                                ulong clientId = NetworkingManager.Singleton.ConnectedClientsList[i].ClientId;
=======
                                uint clientId = IsServer ?  NetworkingManager.Singleton.ConnectedClientsList[i].ClientId : NetworkingManager.Singleton.ServerClientId;
>>>>>>> bc73083f
                                bool writtenAny = false;
                                for (int k = 0; k < networkedVarFields.Count; k++)
                                {
                                    if (!channelMappedVarIndexes[j].Contains(k))
                                    {
                                        //This var does not belong to the currently iterating channel group.
                                        writer.WriteBool(false);
                                        continue;
                                    }

                                    bool isDirty = networkedVarFields[k].IsDirty(); //cache this here. You never know what operations users will do in the dirty methods
                                    writer.WriteBool(isDirty);

                                    if (isDirty && (!IsServer || networkedVarFields[k].CanClientRead(clientId)))
                                    {
                                        writtenAny = true;
                                        networkedVarFields[k].WriteDelta(stream);
                                        if (!networkedVarIndexesToResetSet.Contains(k))
                                        {
                                            networkedVarIndexesToResetSet.Add(k);
                                            networkedVarIndexesToReset.Add(k);
                                        }
                                    }
                                }

                                if (writtenAny)
                                {
                                    if (IsServer)
                                        InternalMessageHandler.Send(clientId, MLAPIConstants.MLAPI_NETWORKED_VAR_DELTA, channelsForVarGroups[j], stream, SecuritySendFlags.None, this.NetworkedObject);
                                    else
                                        InternalMessageHandler.Send(NetworkingManager.Singleton.ServerClientId, MLAPIConstants.MLAPI_NETWORKED_VAR_DELTA, channelsForVarGroups[j], stream, SecuritySendFlags.None, null);
                                }
                            }
                        }
                    }
                }
            }

            for (int i = 0; i < networkedVarIndexesToReset.Count; i++)
            {
                networkedVarFields[networkedVarIndexesToReset[i]].ResetDirty();
            }
        }

        private bool CouldHaveDirtyVars()
        {
            for (int i = 0; i < networkedVarFields.Count; i++)
            {
                if (networkedVarFields[i].IsDirty()) 
                    return true;
            }

            return false;
        }


        internal static void HandleNetworkedVarDeltas(List<INetworkedVar> networkedVarList, Stream stream, ulong clientId, NetworkedBehaviour logInstance)
        {
            using (PooledBitReader reader = PooledBitReader.Get(stream))
            {
                for (int i = 0; i < networkedVarList.Count; i++)
                {
                    if (!reader.ReadBool())
                        continue;

                    if (NetworkingManager.Singleton.IsServer && !networkedVarList[i].CanClientWrite(clientId))
                    {
                        //This client wrote somewhere they are not allowed. This is critical
                        //We can't just skip this field. Because we don't actually know how to dummy read
                        //That is, we don't know how many bytes to skip. Because the interface doesn't have a 
                        //Read that gives us the value. Only a Read that applies the value straight away
                        //A dummy read COULD be added to the interface for this situation, but it's just being too nice.
                        //This is after all a developer fault. A critical error should be fine.
                        // - TwoTen

                        if (LogHelper.CurrentLogLevel <= LogLevel.Error) LogHelper.LogError("Client wrote to NetworkedVar without permission. No more variables can be read. This is critical. " + (logInstance != null ? ("NetworkId: " + logInstance.NetworkId + " BehaviourIndex: " + logInstance.NetworkedObject.GetOrderIndex(logInstance) + " VariableIndex: " + i) : string.Empty));
                        return;
                    }

                    networkedVarList[i].ReadDelta(stream, NetworkingManager.Singleton.IsServer);
                }
            }
        }

        internal static void HandleNetworkedVarUpdate(List<INetworkedVar> networkedVarList, Stream stream, ulong clientId, NetworkedBehaviour logInstance)
        {
            using (PooledBitReader reader = PooledBitReader.Get(stream))
            {
                for (int i = 0; i < networkedVarList.Count; i++)
                {
                    if (!reader.ReadBool())
                        continue;

                    if (NetworkingManager.Singleton.IsServer && !networkedVarList[i].CanClientWrite(clientId))
                    {
                        //This client wrote somewhere they are not allowed. This is critical
                        //We can't just skip this field. Because we don't actually know how to dummy read
                        //That is, we don't know how many bytes to skip. Because the interface doesn't have a 
                        //Read that gives us the value. Only a Read that applies the value straight away
                        //A dummy read COULD be added to the interface for this situation, but it's just being too nice.
                        //This is after all a developer fault. A critical error should be fine.
                        // - TwoTen
                        if (LogHelper.CurrentLogLevel <= LogLevel.Error) LogHelper.LogError("Client wrote to NetworkedVar without permission. No more variables can be read. This is critical. " + (logInstance != null ? ("NetworkId: " + logInstance.NetworkId + " BehaviourIndex: " + logInstance.NetworkedObject.GetOrderIndex(logInstance) + " VariableIndex: " + i) : string.Empty));
                        return;
                    }

                    networkedVarList[i].ReadField(stream);
                }
            }
        }

        internal static void WriteNetworkedVarData(List<INetworkedVar> networkedVarList, PooledBitWriter writer, Stream stream, ulong clientId)
        {
            if (networkedVarList.Count == 0)
                return;

            for (int j = 0; j < networkedVarList.Count; j++)
            {
                bool canClientRead = networkedVarList[j].CanClientRead(clientId);
                writer.WriteBool(canClientRead);
                if (canClientRead) networkedVarList[j].WriteField(stream);
            }
        }

        internal static void SetNetworkedVarData(List<INetworkedVar> networkedVarList, PooledBitReader reader, Stream stream)
        {
            if (networkedVarList.Count == 0)
                return;

            for (int j = 0; j < networkedVarList.Count; j++)
            {
                if (reader.ReadBool()) networkedVarList[j].ReadField(stream);
            }
        }


        #endregion

        #region MESSAGING_SYSTEM
        private readonly Dictionary<NetworkedBehaviour, Dictionary<ulong, ClientRPC>> CachedClientRpcs = new Dictionary<NetworkedBehaviour, Dictionary<ulong, ClientRPC>>();
        private readonly Dictionary<NetworkedBehaviour, Dictionary<ulong, ServerRPC>> CachedServerRpcs = new Dictionary<NetworkedBehaviour, Dictionary<ulong, ServerRPC>>();
        private static readonly Dictionary<Type, MethodInfo[]> Methods = new Dictionary<Type, MethodInfo[]>();
        private static readonly Dictionary<ulong, string> HashResults = new Dictionary<ulong, string>();
        private static readonly Dictionary<MethodInfo, ulong> methodInfoHashTable = new Dictionary<MethodInfo, ulong>();
        private static readonly StringBuilder methodInfoStringBuilder = new StringBuilder();

        private ulong HashMethodName(string name)
        {
            HashSize mode = NetworkingManager.Singleton.NetworkConfig.RpcHashSize;
            
            if (mode == HashSize.VarIntTwoBytes)
                return name.GetStableHash16();
            if (mode == HashSize.VarIntFourBytes)
                return name.GetStableHash32();
            if (mode == HashSize.VarIntEightBytes)
                return name.GetStableHash64();

            return 0;
        }
        
        private ulong HashMethod(MethodInfo method)
        {
            if (methodInfoHashTable.ContainsKey(method))
            {
                return methodInfoHashTable[method];
            }
            else
            {
                ulong val = HashMethodName(GetHashableMethodSignature(method));
                
                methodInfoHashTable.Add(method, val);

                return val;
            }
        }

        private string GetHashableMethodSignature(MethodInfo method)
        {
            methodInfoStringBuilder.Length = 0;
            methodInfoStringBuilder.Append(method.Name);

            ParameterInfo[] parameters = method.GetParameters();
                
            for (int i = 0; i < parameters.Length; i++)
            {
                methodInfoStringBuilder.Append(parameters[i].ParameterType.Name);
            }

            return methodInfoStringBuilder.ToString();
        }

        private MethodInfo[] GetNetworkedBehaviorChildClassesMethods(Type type, List<MethodInfo> list = null) 
        {
            if (list == null) 
            {
                list = new List<MethodInfo>();
                list.AddRange(type.GetMethods(BindingFlags.Public | BindingFlags.NonPublic | BindingFlags.Instance));
            }
            else
            {
                list.AddRange(type.GetMethods(BindingFlags.NonPublic | BindingFlags.Instance));
            }

            if (type.BaseType != null && type.BaseType != typeof(NetworkedBehaviour))
            {
                return GetNetworkedBehaviorChildClassesMethods(type.BaseType, list);
            }
            else
            {
                return list.ToArray();
            }
        }

        private void CacheAttributes()
        {
            Type type = GetType();
            
            CachedClientRpcs.Add(this, new Dictionary<ulong, ClientRPC>());
            CachedServerRpcs.Add(this, new Dictionary<ulong, ServerRPC>());

            MethodInfo[] methods;
            if (Methods.ContainsKey(type)) methods = Methods[type];
            else
            {
                methods = GetNetworkedBehaviorChildClassesMethods(type);
                Methods.Add(type, methods);
            }

            for (int i = 0; i < methods.Length; i++)
            {
                if (methods[i].IsDefined(typeof(ServerRPC), true))
                {
                    ServerRPC[] attributes = (ServerRPC[])methods[i].GetCustomAttributes(typeof(ServerRPC), true);
                    if (attributes.Length > 1)
                    {
                        if (LogHelper.CurrentLogLevel <= LogLevel.Normal) LogHelper.LogWarning("Having more than 1 ServerRPC attribute per method is not supported.");
                    }

                    ParameterInfo[] parameters = methods[i].GetParameters();
                    if (parameters.Length == 2 && parameters[0].ParameterType == typeof(ulong) && parameters[1].ParameterType == typeof(Stream) && methods[i].ReturnType == typeof(void))
                    {
                        //use delegate
                        attributes[0].rpcDelegate = (RpcDelegate)Delegate.CreateDelegate(typeof(RpcDelegate), this, methods[i].Name);
                    }
                    else
                    {
                        if (methods[i].ReturnType != typeof(void) && !SerializationHelper.IsTypeSupported(methods[i].ReturnType))
                        {
                            if (LogHelper.CurrentLogLevel <= LogLevel.Error) LogHelper.LogWarning("Invalid return type of RPC. Has to be either void or RpcResponse<T> with a serializable type");
                        }

                        attributes[0].reflectionMethod = new ReflectionMethod(methods[i]);
                    }

                    ulong nameHash = HashMethodName(methods[i].Name);
                    
                    if (HashResults.ContainsKey(nameHash) && HashResults[nameHash] != methods[i].Name)
                    {
                        if (LogHelper.CurrentLogLevel <= LogLevel.Error) LogHelper.LogError($"Hash collision detected for RPC method. The method \"{methods[i].Name}\" collides with the method \"{HashResults[nameHash]}\". This can be solved by increasing the amount of bytes to use for hashing in the NetworkConfig or changing the name of one of the conflicting methods.");
                    }
                    else if (!HashResults.ContainsKey(nameHash))
                    {
                        HashResults.Add(nameHash, methods[i].Name);
                    }
                    CachedServerRpcs[this].Add(nameHash, attributes[0]);


                    if (methods[i].GetParameters().Length > 0)
                    {
                        // Alloc justification: This is done only when first created. We are still allocing a whole NetworkedBehaviour. Allocing a string extra is NOT BAD
                        // As long as we dont alloc the string every RPC invoke. It's fine
                        string hashableMethodSignature = GetHashableMethodSignature(methods[i]);

                        ulong methodHash = HashMethodName(hashableMethodSignature);
                    
                        if (HashResults.ContainsKey(methodHash) && HashResults[methodHash] != hashableMethodSignature)
                        {
                            if (LogHelper.CurrentLogLevel <= LogLevel.Error) LogHelper.LogError($"Hash collision detected for RPC method. The method \"{hashableMethodSignature}\" collides with the method \"{HashResults[methodHash]}\". This can be solved by increasing the amount of bytes to use for hashing in the NetworkConfig or changing the name of one of the conflicting methods.");
                        }
                        else if (!HashResults.ContainsKey(methodHash))
                        {
                            HashResults.Add(methodHash, hashableMethodSignature);
                        }
                        CachedServerRpcs[this].Add(methodHash, attributes[0]);   
                    }
                }
                
                if (methods[i].IsDefined(typeof(ClientRPC), true))
                {
                    ClientRPC[] attributes = (ClientRPC[])methods[i].GetCustomAttributes(typeof(ClientRPC), true);
                    if (attributes.Length > 1)
                    {
                        if (LogHelper.CurrentLogLevel <= LogLevel.Normal) LogHelper.LogWarning("Having more than 1 ClientRPC attribute per method is not supported.");
                    }

                    ParameterInfo[] parameters = methods[i].GetParameters();
                    if (parameters.Length == 2 && parameters[0].ParameterType == typeof(ulong) && parameters[1].ParameterType == typeof(Stream) && methods[i].ReturnType == typeof(void))
                    {
                        //use delegate
                        attributes[0].rpcDelegate = (RpcDelegate)Delegate.CreateDelegate(typeof(RpcDelegate), this, methods[i].Name);
                    }
                    else
                    {
                        if (methods[i].ReturnType != typeof(void) && !SerializationHelper.IsTypeSupported(methods[i].ReturnType))
                        {
                            if (LogHelper.CurrentLogLevel <= LogLevel.Error) LogHelper.LogWarning("Invalid return type of RPC. Has to be either void or RpcResponse<T> with a serializable type");
                        }
                        
                        attributes[0].reflectionMethod = new ReflectionMethod(methods[i]);
                    }


                    ulong nameHash = HashMethodName(methods[i].Name);
                    
                    if (HashResults.ContainsKey(nameHash) && HashResults[nameHash] != methods[i].Name)
                    {
                        if (LogHelper.CurrentLogLevel <= LogLevel.Error) LogHelper.LogError($"Hash collision detected for RPC method. The method \"{methods[i].Name}\" collides with the method \"{HashResults[nameHash]}\". This can be solved by increasing the amount of bytes to use for hashing in the NetworkConfig or changing the name of one of the conflicting methods.");
                    }
                    else if (!HashResults.ContainsKey(nameHash))
                    {
                        HashResults.Add(nameHash, methods[i].Name);
                    }
                    CachedClientRpcs[this].Add(nameHash, attributes[0]);


                    if (methods[i].GetParameters().Length > 0)
                    {
                        // Alloc justification: This is done only when first created. We are still allocing a whole NetworkedBehaviour. Allocing a string extra is NOT BAD
                        // As long as we dont alloc the string every RPC invoke. It's fine
                        string hashableMethodSignature = GetHashableMethodSignature(methods[i]);

                        ulong methodHash = HashMethodName(hashableMethodSignature);
                    
                        if (HashResults.ContainsKey(methodHash) && HashResults[methodHash] != hashableMethodSignature)
                        {
                            if (LogHelper.CurrentLogLevel <= LogLevel.Error) LogHelper.LogError($"Hash collision detected for RPC method. The method \"{hashableMethodSignature}\" collides with the method \"{HashResults[methodHash]}\". This can be solved by increasing the amount of bytes to use for hashing in the NetworkConfig or changing the name of one of the conflicting methods.");
                        }
                        else if (!HashResults.ContainsKey(methodHash))
                        {
                            HashResults.Add(methodHash, hashableMethodSignature);
                        }
                        CachedClientRpcs[this].Add(methodHash, attributes[0]);
                    }
                }     
            }
        }

        internal object OnRemoteServerRPC(ulong hash, ulong senderClientId, Stream stream)
        {
            if (!CachedServerRpcs.ContainsKey(this) || !CachedServerRpcs[this].ContainsKey(hash))
            {
                if (LogHelper.CurrentLogLevel <= LogLevel.Normal) LogHelper.LogWarning("ServerRPC request method not found");
                return null;
            }
            
            return InvokeServerRPCLocal(hash, senderClientId, stream);
        }
        
        internal object OnRemoteClientRPC(ulong hash, ulong senderClientId, Stream stream)
        {
            if (!CachedClientRpcs.ContainsKey(this) || !CachedClientRpcs[this].ContainsKey(hash))
            {
                if (LogHelper.CurrentLogLevel <= LogLevel.Normal) LogHelper.LogWarning("ClientRPC request method not found");
                return null;
            }
            
            return InvokeClientRPCLocal(hash, senderClientId, stream);
        }

        private object InvokeServerRPCLocal(ulong hash, ulong senderClientId, Stream stream)
        {
            if (!CachedServerRpcs.ContainsKey(this) || !CachedServerRpcs[this].ContainsKey(hash))
                return null;
            
            ServerRPC rpc = CachedServerRpcs[this][hash];

            if (rpc.RequireOwnership && senderClientId != OwnerClientId)
            {
                if (LogHelper.CurrentLogLevel <= LogLevel.Normal) LogHelper.LogWarning("Only owner can invoke ServerRPC that is marked to require ownership");
                return null;
            }

            if (stream.Position != 0)
            {
                //Create a new stream so that the stream they get ONLY contains user data and not MLAPI headers
                using (PooledBitStream userStream = PooledBitStream.Get())
                {
                    userStream.CopyUnreadFrom(stream);
                    userStream.Position = 0;
                    ExecutingRpcSender = senderClientId;

                    if (rpc.reflectionMethod != null)
                    {
                        ExecutingRpcSender = senderClientId;
                        
                        return rpc.reflectionMethod.Invoke(this, userStream);
                    }

                    if (rpc.rpcDelegate != null)
                    {
                        rpc.rpcDelegate(senderClientId, userStream);
                    }

                    return null;
                }
            }
            else
            {
                ExecutingRpcSender = senderClientId;

                if (rpc.reflectionMethod != null)
                {
                    ExecutingRpcSender = senderClientId;
                    
                    return rpc.reflectionMethod.Invoke(this, stream);
                }

                if (rpc.rpcDelegate != null)
                {
                    rpc.rpcDelegate(senderClientId, stream);
                }

                return null;
            }
        }

        private object InvokeClientRPCLocal(ulong hash, ulong senderClientId, Stream stream)
        {
            if (!CachedClientRpcs.ContainsKey(this) || !CachedClientRpcs[this].ContainsKey(hash))
                return null;
            
            ClientRPC rpc = CachedClientRpcs[this][hash];

            if (stream.Position != 0)
            {
                //Create a new stream so that the stream they get ONLY contains user data and not MLAPI headers
                using (PooledBitStream userStream = PooledBitStream.Get())
                {
                    userStream.CopyUnreadFrom(stream);
                    userStream.Position = 0;

                    if (rpc.reflectionMethod != null)
                    {
                        return rpc.reflectionMethod.Invoke(this, userStream);
                    }

                    if (rpc.rpcDelegate != null)
                    {
                        rpc.rpcDelegate(senderClientId, userStream);
                    }

                    return null;
                }
            }
            else
            {
                if (rpc.reflectionMethod != null)
                {
                    return rpc.reflectionMethod.Invoke(this, stream);
                }

                if (rpc.rpcDelegate != null)
                {
                    rpc.rpcDelegate(senderClientId, stream);
                }

                return null;
            }
        }
        
        //Technically boxed writes are not needed. But save LOC for the non performance sends.
        internal void SendServerRPCBoxed(ulong hash, string channel, SecuritySendFlags security, params object[] parameters)
        {
            using (PooledBitStream stream = PooledBitStream.Get())
            {
                using (PooledBitWriter writer = PooledBitWriter.Get(stream))
                {

                    for (int i = 0; i < parameters.Length; i++)
                    {
                        writer.WriteObjectPacked(parameters[i]);
                    }
                    
                    SendServerRPCPerformance(hash, stream, channel, security);
                }
            }
        }
        
        internal RpcResponse<T> SendServerRPCBoxedResponse<T>(ulong hash, string channel, SecuritySendFlags security, params object[] parameters)
        {
            using (PooledBitStream stream = PooledBitStream.Get())
            {
                using (PooledBitWriter writer = PooledBitWriter.Get(stream))
                {
                    for (int i = 0; i < parameters.Length; i++)
                    {
                        writer.WriteObjectPacked(parameters[i]);
                    }
                    
                    return SendServerRPCPerformanceResponse<T>(hash, stream, channel, security);
                }
            }
        }
        
        internal void SendClientRPCBoxedToClient(ulong hash, ulong clientId, string channel, SecuritySendFlags security, params object[] parameters)
        {
            using (PooledBitStream stream = PooledBitStream.Get())
            {
                using (PooledBitWriter writer = PooledBitWriter.Get(stream))
                {
                    for (int i = 0; i < parameters.Length; i++)
                    {
                        writer.WriteObjectPacked(parameters[i]);
                    }
                    SendClientRPCPerformance(hash, clientId, stream, channel, security);
                }
            }
        }
        
        internal RpcResponse<T> SendClientRPCBoxedResponse<T>(ulong hash, ulong clientId, string channel, SecuritySendFlags security, params object[] parameters)
        {
            using (PooledBitStream stream = PooledBitStream.Get())
            {
                using (PooledBitWriter writer = PooledBitWriter.Get(stream))
                {
                    for (int i = 0; i < parameters.Length; i++)
                    {
                        writer.WriteObjectPacked(parameters[i]);
                    }
                    
                    return SendClientRPCPerformanceResponse<T>(hash, clientId, stream, channel, security);
                }
            }
        }
        
        internal void SendClientRPCBoxed(ulong hash, List<ulong> clientIds, string channel, SecuritySendFlags security, params object[] parameters)
        {
            using (PooledBitStream stream = PooledBitStream.Get())
            {
                using (PooledBitWriter writer = PooledBitWriter.Get(stream))
                {
                    for (int i = 0; i < parameters.Length; i++)
                    {
                        writer.WriteObjectPacked(parameters[i]);
                    }
                    SendClientRPCPerformance(hash, clientIds, stream, channel, security);
                }
            }
        }

        internal void SendClientRPCBoxedToEveryoneExcept(ulong clientIdToIgnore, ulong hash, string channel, SecuritySendFlags security, params object[] parameters)
        {
            using (PooledBitStream stream = PooledBitStream.Get())
            {
                using (PooledBitWriter writer = PooledBitWriter.Get(stream))
                {
                    for (int i = 0; i < parameters.Length; i++)
                    {
                        writer.WriteObjectPacked(parameters[i]);
                    }
                    SendClientRPCPerformance(hash, stream, clientIdToIgnore, channel, security);
                }
            }
        }

        internal void SendServerRPCPerformance(ulong hash, Stream messageStream, string channel, SecuritySendFlags security)
        {
            if (!IsClient && IsRunning)
            {
                //We are ONLY a server.
                if (LogHelper.CurrentLogLevel <= LogLevel.Normal) LogHelper.LogWarning("Only server and host can invoke ServerRPC");
                return;
            }

            using (PooledBitStream stream = PooledBitStream.Get())
            {
                using (PooledBitWriter writer = PooledBitWriter.Get(stream))
                {
                    writer.WriteUInt64Packed(NetworkId);
                    writer.WriteUInt16Packed(NetworkedObject.GetOrderIndex(this));
                    writer.WriteUInt64Packed(hash);

                    stream.CopyFrom(messageStream);

                    if (IsHost)
                    {
                        messageStream.Position = 0;
                        InvokeServerRPCLocal(hash, NetworkingManager.Singleton.LocalClientId, messageStream);
                    }
                    else
                    {
                        InternalMessageHandler.Send(NetworkingManager.Singleton.ServerClientId, MLAPIConstants.MLAPI_SERVER_RPC, string.IsNullOrEmpty(channel) ? "MLAPI_DEFAULT_MESSAGE" : channel, stream, security, null);
                    }
                }
            }
        }
        
        internal RpcResponse<T> SendServerRPCPerformanceResponse<T>(ulong hash, Stream messageStream, string channel, SecuritySendFlags security)
        {
            if (!IsClient && IsRunning)
            {
                //We are ONLY a server.
                if (LogHelper.CurrentLogLevel <= LogLevel.Normal) LogHelper.LogWarning("Only server and host can invoke ServerRPC");
                return null;
            }

            ulong responseId = ResponseMessageManager.GenerateMessageId();

            using (PooledBitStream stream = PooledBitStream.Get())
            {
                using (PooledBitWriter writer = PooledBitWriter.Get(stream))
                {
                    writer.WriteUInt64Packed(NetworkId);
                    writer.WriteUInt16Packed(NetworkedObject.GetOrderIndex(this));
                    writer.WriteUInt64Packed(hash);
                    
                    if (!IsHost) writer.WriteUInt64Packed(responseId);

                    stream.CopyFrom(messageStream);

                    if (IsHost)
                    {
                        messageStream.Position = 0;
                        object result = InvokeServerRPCLocal(hash, NetworkingManager.Singleton.LocalClientId, messageStream);
                        
                        return new RpcResponse<T>()
                        {
                            Id = responseId,
                            IsDone = true,
                            IsSuccessful = true,
                            Result = result,
                            Type = typeof(T),
                            ClientId = NetworkingManager.Singleton.ServerClientId
                        };
                    }
                    else
                    {                        
                        RpcResponse<T> response = new RpcResponse<T>()
                        {
                            Id = responseId,
                            IsDone = false,
                            IsSuccessful = false,
                            Type = typeof(T),
                            ClientId = NetworkingManager.Singleton.ServerClientId
                        };
            
                        ResponseMessageManager.Add(response.Id, response);
                        
                        InternalMessageHandler.Send(NetworkingManager.Singleton.ServerClientId, MLAPIConstants.MLAPI_SERVER_RPC_REQUEST, string.IsNullOrEmpty(channel) ? "MLAPI_DEFAULT_MESSAGE" : channel, stream, security, null);

                        return response;
                    }
                }
            }
        }

        internal void SendClientRPCPerformance(ulong hash,  List<ulong> clientIds, Stream messageStream, string channel, SecuritySendFlags security)
        {            
            if (!IsServer && IsRunning)
            {
                //We are NOT a server.
                if (LogHelper.CurrentLogLevel <= LogLevel.Normal) LogHelper.LogWarning("Only clients and host can invoke ClientRPC");
                return;
            }

            using (PooledBitStream stream = PooledBitStream.Get())
            {
                using (PooledBitWriter writer = PooledBitWriter.Get(stream))
                {
                    writer.WriteUInt64Packed(NetworkId);
                    writer.WriteUInt16Packed(NetworkedObject.GetOrderIndex(this));
                    writer.WriteUInt64Packed(hash);

                    stream.CopyFrom(messageStream);

                    if (clientIds == null)
                    {
                        for (int i = 0; i < NetworkingManager.Singleton.ConnectedClientsList.Count; i++)
                        {
                            if (!this.NetworkedObject.observers.Contains(NetworkingManager.Singleton.ConnectedClientsList[i].ClientId))
                            {
                                if (LogHelper.CurrentLogLevel <= LogLevel.Developer) LogHelper.LogWarning("Silently suppressed ClientRPC because a target in the bulk list was not an observer");
                                continue;
                            }
                            
                            if (IsHost && NetworkingManager.Singleton.ConnectedClientsList[i].ClientId == NetworkingManager.Singleton.LocalClientId)
                            {
                                messageStream.Position = 0;
                                InvokeClientRPCLocal(hash, NetworkingManager.Singleton.LocalClientId, messageStream);
                            }
                            else
                            {
                                InternalMessageHandler.Send(NetworkingManager.Singleton.ConnectedClientsList[i].ClientId, MLAPIConstants.MLAPI_CLIENT_RPC, string.IsNullOrEmpty(channel) ? "MLAPI_DEFAULT_MESSAGE" : channel, stream, security, null);
                            }
                        }
                    }
                    else
                    {
                        for (int i = 0; i < clientIds.Count; i++)
                        {
                            if (!this.NetworkedObject.observers.Contains(clientIds[i]))
                            {
                                if (LogHelper.CurrentLogLevel <= LogLevel.Normal) LogHelper.LogWarning("Cannot send ClientRPC to client without visibility to the object");
                                continue;
                            }
                            
                            if (IsHost && clientIds[i] == NetworkingManager.Singleton.LocalClientId)
                            {
                                messageStream.Position = 0;
                                InvokeClientRPCLocal(hash, NetworkingManager.Singleton.LocalClientId, messageStream);
                            }
                            else
                            {
                                InternalMessageHandler.Send(clientIds[i], MLAPIConstants.MLAPI_CLIENT_RPC, string.IsNullOrEmpty(channel) ? "MLAPI_DEFAULT_MESSAGE" : channel, stream, security, null);
                            }
                        }
                    }
                }
            }
        }

        internal void SendClientRPCPerformance(ulong hash, Stream messageStream, ulong clientIdToIgnore, string channel, SecuritySendFlags security)
        {
            if (!IsServer && IsRunning)
            {
                //We are NOT a server.
                if (LogHelper.CurrentLogLevel <= LogLevel.Normal) LogHelper.LogWarning("Only clients and host can invoke ClientRPC");
                return;
            }

            using (PooledBitStream stream = PooledBitStream.Get())
            {
                using (PooledBitWriter writer = PooledBitWriter.Get(stream))
                {
                    writer.WriteUInt64Packed(NetworkId);
                    writer.WriteUInt16Packed(NetworkedObject.GetOrderIndex(this));
                    writer.WriteUInt64Packed(hash);

                    stream.CopyFrom(messageStream);


                    for (int i = 0; i < NetworkingManager.Singleton.ConnectedClientsList.Count; i++)
                    {
                        if (NetworkingManager.Singleton.ConnectedClientsList[i].ClientId == clientIdToIgnore)
                            continue;

                        if (!this.NetworkedObject.observers.Contains(NetworkingManager.Singleton.ConnectedClientsList[i].ClientId))
                        {
                            if (LogHelper.CurrentLogLevel <= LogLevel.Developer) LogHelper.LogWarning("Silently suppressed ClientRPC because a connected client was not an observer");
                            continue;
                        }


                        if (IsHost && NetworkingManager.Singleton.ConnectedClientsList[i].ClientId == NetworkingManager.Singleton.LocalClientId)
                        {
                            messageStream.Position = 0;
                            InvokeClientRPCLocal(hash, NetworkingManager.Singleton.LocalClientId, messageStream);
                        }
                        else
                        {
                            InternalMessageHandler.Send(NetworkingManager.Singleton.ConnectedClientsList[i].ClientId, MLAPIConstants.MLAPI_CLIENT_RPC, string.IsNullOrEmpty(channel) ? "MLAPI_DEFAULT_MESSAGE" : channel, stream, security, null);
                        }
                    }
                }
            }
        }

        internal void SendClientRPCPerformance(ulong hash, ulong clientId, Stream messageStream, string channel, SecuritySendFlags security)
        {
            if (!IsServer && IsRunning)
            {
                //We are NOT a server.
                if (LogHelper.CurrentLogLevel <= LogLevel.Normal) LogHelper.LogWarning("Only clients and host can invoke ClientRPC");
                return;
            }
            
            if (!this.NetworkedObject.observers.Contains(clientId))
            {
                if (LogHelper.CurrentLogLevel <= LogLevel.Normal) LogHelper.LogWarning("Cannot send ClientRPC to client without visibility to the object");
                return;
            }

            using (PooledBitStream stream = PooledBitStream.Get())
            {
                using (PooledBitWriter writer = PooledBitWriter.Get(stream))
                {
                    writer.WriteUInt64Packed(NetworkId);
                    writer.WriteUInt16Packed(NetworkedObject.GetOrderIndex(this));
                    writer.WriteUInt64Packed(hash);

                    stream.CopyFrom(messageStream);

                    if (IsHost && clientId == NetworkingManager.Singleton.LocalClientId)
                    {
                        messageStream.Position = 0;
                        InvokeClientRPCLocal(hash, NetworkingManager.Singleton.LocalClientId, messageStream);
                    }
                    else
                    {
                        InternalMessageHandler.Send(clientId, MLAPIConstants.MLAPI_CLIENT_RPC, string.IsNullOrEmpty(channel) ? "MLAPI_DEFAULT_MESSAGE" : channel, stream, security, null);
                    }
                }
            }
        }
        
        internal RpcResponse<T> SendClientRPCPerformanceResponse<T>(ulong hash, ulong clientId, Stream messageStream, string channel, SecuritySendFlags security)
        {
            if (!IsServer && IsRunning)
            {
                //We are NOT a server.
                if (LogHelper.CurrentLogLevel <= LogLevel.Normal) LogHelper.LogWarning("Only clients and host can invoke ClientRPC");
                return null;
            }

            if (!this.NetworkedObject.observers.Contains(clientId))
            {
                if (LogHelper.CurrentLogLevel <= LogLevel.Normal) LogHelper.LogWarning("Cannot send ClientRPC to client without visibility to the object");
                return null;
            }
            
            ulong responseId = ResponseMessageManager.GenerateMessageId();
            
            using (PooledBitStream stream = PooledBitStream.Get())
            {
                using (PooledBitWriter writer = PooledBitWriter.Get(stream))
                {
                    writer.WriteUInt64Packed(NetworkId);
                    writer.WriteUInt16Packed(NetworkedObject.GetOrderIndex(this));
                    writer.WriteUInt64Packed(hash);
                    
                    if (!(IsHost && clientId == NetworkingManager.Singleton.LocalClientId)) writer.WriteUInt64Packed(responseId);

                    stream.CopyFrom(messageStream);

                    if (IsHost && clientId == NetworkingManager.Singleton.LocalClientId)
                    {
                        messageStream.Position = 0;
                        object result = InvokeClientRPCLocal(hash, NetworkingManager.Singleton.LocalClientId, messageStream);
                        
                        return new RpcResponse<T>()
                        {
                            Id = responseId,
                            IsDone = true,
                            IsSuccessful = true,
                            Result = result,
                            Type = typeof(T),
                            ClientId = clientId
                        };
                    }
                    else
                    {
                        RpcResponse<T> response = new RpcResponse<T>()
                        {
                            Id = responseId,
                            IsDone = false,
                            IsSuccessful = false,
                            Type = typeof(T),
                            ClientId = clientId
                        };
            
                        ResponseMessageManager.Add(response.Id, response);
                        
                        InternalMessageHandler.Send(clientId, MLAPIConstants.MLAPI_CLIENT_RPC_REQUEST, string.IsNullOrEmpty(channel) ? "MLAPI_DEFAULT_MESSAGE" : channel, stream, security, null);
                        
                        return response;
                    }
                }
            }
        }
        #endregion

        /// <summary>
        /// Gets the local instance of a object with a given NetworkId
        /// </summary>
        /// <param name="networkId"></param>
        /// <returns></returns>
        protected NetworkedObject GetNetworkedObject(ulong networkId)
        {
            if(SpawnManager.SpawnedObjects.ContainsKey(networkId))
                return SpawnManager.SpawnedObjects[networkId];
            return null;
        }
    }
}<|MERGE_RESOLUTION|>--- conflicted
+++ resolved
@@ -356,11 +356,7 @@
                                 writer.WriteUInt64Packed(NetworkId);
                                 writer.WriteUInt16Packed(NetworkedObject.GetOrderIndex(this));
 
-<<<<<<< HEAD
-                                ulong clientId = NetworkingManager.Singleton.ConnectedClientsList[i].ClientId;
-=======
-                                uint clientId = IsServer ?  NetworkingManager.Singleton.ConnectedClientsList[i].ClientId : NetworkingManager.Singleton.ServerClientId;
->>>>>>> bc73083f
+                                ulong clientId = IsServer ?  NetworkingManager.Singleton.ConnectedClientsList[i].ClientId : NetworkingManager.Singleton.ServerClientId;
                                 bool writtenAny = false;
                                 for (int k = 0; k < networkedVarFields.Count; k++)
                                 {
