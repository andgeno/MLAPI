--- conflicted
+++ resolved
@@ -177,11 +177,7 @@
         }
         */
 
-<<<<<<< HEAD
-        internal static NetworkedObject CreateSpawnedObject(int networkedPrefabId, uint networkId, uint owner, bool playerObject, Vector3 position, Quaternion rotation, BitReaderDeprecated reader, bool readSyncedVar, bool readPayload)
-=======
-        internal static NetworkedObject CreateSpawnedObject(int networkedPrefabId, uint networkId, uint owner, bool playerObject, Vector3 position, Quaternion rotation, BitReader reader, bool readPayload, bool readNetworkedVar)
->>>>>>> b300c115
+        internal static NetworkedObject CreateSpawnedObject(int networkedPrefabId, uint networkId, uint owner, bool playerObject, Vector3 position, Quaternion rotation, BitReaderDeprecated reader, bool readPayload, bool readNetworkedVar)
         {
             if (!netManager.NetworkConfig.NetworkPrefabNames.ContainsKey(networkedPrefabId))
             {
@@ -281,12 +277,7 @@
 
             foreach (var client in netManager.ConnectedClients)
             {
-<<<<<<< HEAD
-                netObject.RebuildObservers(client.Key);
                 using (BitWriterDeprecated writer = BitWriterDeprecated.Get())
-=======
-                using (BitWriter writer = BitWriter.Get())
->>>>>>> b300c115
                 {
                     writer.WriteBool(true);
                     writer.WriteUInt(netObject.NetworkId);
@@ -353,12 +344,7 @@
 
             foreach (var client in netManager.ConnectedClients)
             {
-<<<<<<< HEAD
-                netObject.RebuildObservers(client.Key);
                 using (BitWriterDeprecated writer = BitWriterDeprecated.Get())
-=======
-                using (BitWriter writer = BitWriter.Get())
->>>>>>> b300c115
                 {
                     writer.WriteBool(false);
                     writer.WriteUInt(netObject.NetworkId);
